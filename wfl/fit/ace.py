import sys
import os
import warnings
import itertools
import subprocess
import json
import shlex
from copy import deepcopy
from pathlib import Path

import numpy as np

import ase.io
from ase.stress import voigt_6_to_full_3x3_stress

from wfl.configset import ConfigSet
from wfl.autoparallelize.utils import get_remote_info
from wfl.utils.julia import julia_exec_path
from wfl.fit.utils import ace_fit_jl_path

from expyre import ExPyRe
import wfl.scripts

def fit(fitting_configs, ACE_name, ace_fit_params, ace_fit_command=None,
        ref_property_prefix='REF_', skip_if_present=False, run_dir='.', dry_run=False,
        verbose=True, remote_info=None, remote_label=None, wait_for_results=True):
    """Runs ace_fit on a set of fitting configs


    **Environment Variables**

    * WFL_EXPYRE_INFO: JSON dict or name of file containing JSON with kwargs for RemoteInfo
      contructor to be used to run fitting in separate queued job
    * WFL_ACE_FIT_JULIA_THREADS: used to set JULIA_NUM_THREADS for ace_fit.jl, which will
      use julia multithreading (LSQ assembly)
    * WFL_ACE_FIT_BLAS_THREADS: used by ace_fit.jl for number of threads to set for BLAS
      multithreading in ace_fit
    * WFL_ACE_FIT_COMMAND: command to execute ace_fit.jl, e.g. 
      ``julia $HOME/.julia/packages/ACE1pack/ChRvA/scripts/ace_fit.jl``


    Parameters
    ----------
    fitting_configs: ConfigSet
        set of configurations to fit
    ACE_name: str
        name of ACE potential (i.e. stem for resulting .json file). Overwrites any filename given in ``ace_fit_params``.
    ace_fit_params: dict
        parameters for ACE1pack.
        Any file names (ACE, fitting configs) already present will be updated.
        See :func:`wfl.fit.ace.prepare_params` for other parameters that will be set automatically.
    ace_fit_command: str, default None
        executable for ace_fit. 
<<<<<<< HEAD
        e.g. ``julia $HOME/.julia/packages/ACE1pack/ChRvA/scripts/ace_fit.jl`` or similar. 
        Alternatively set by WFL_ACE_FIT_COMMAND.
=======
        e.g. "julia $HOME/.julia/packages/ACE1pack/ChRvA/scripts/ace_fit.jl" or similar. 
        Alternatively set by WFL_ACE_FIT_COMMAND.
    weight_from_sigma: bool, default False
        get per-config weights from each config's \*_sigma
>>>>>>> f9e390d4
    ref_property_prefix: str, default 'REF\_'
        string prefix added to atoms.info/arrays keys (energy, forces, virial, stress)
    skip_if_present: bool, default False
        skip fitting if output is already present
    run_dir: str or Path, default '.'
        directory to run in
    dry_run: bool, default False
        do a dry run, which returns the matrix size, rather than the potential name
    verbose: bool, default True
        print verbose output
    remote_info: dict or :class:`wfl.autoparallelize.remoteinfo.RemoteInfo`, or '_IGNORE' or None
        If present and not None and not '_IGNORE', RemoteInfo or dict with kwargs for RemoteInfo
        constructor which triggers running job in separately queued job on remote machine.  If None,
        will try to use env var WFL_EXPYRE_INFO used (see above). '_IGNORE' is for
        internal use, to ensure that remotely running job does not itself attempt to spawn another
        remotely running job.
    remote_label: str, default None
        label to use to match in WFL_EXPYRE_INFO
    wait_for_results: bool, default True
        wait for results of remotely executed job, otherwise return after starting job


    Returns
    -------
    ace_filename: Path of saved ACE json file (if not dry_run)
    OR
    size: (int, int) size of least-squares matrix (if dry_run)
    """

    fitting_configs = prepare_configs(fitting_configs, ref_property_prefix)
    ace_fit_params = prepare_params(ACE_name, fitting_configs, ace_fit_params, run_dir, ref_property_prefix)

    return run_ace_fit(fitting_configs, ace_fit_params,
                skip_if_present=skip_if_present, run_dir=run_dir, ace_fit_command=ace_fit_command, dry_run=dry_run,
                verbose=verbose, remote_info=remote_info, remote_label=remote_label, wait_for_results=wait_for_results)


def prepare_params(ACE_name, fitting_configs, ace_fit_params, run_dir='.', ref_property_prefix='REF_'):
    """Prepare ace_fit parameters so they are compatible with the rest of workflow.
    Runs ace_fit on a a set of fitting configs

    Parameters
    ----------
    ACE_name: str
        name of ACE model, used as initial part of final potential JSON file, as well as other scratch files.
        Overrides any previous 'ACE_fname' in ace_fit_params
    fitting_configs: ConfigSet
        set of configurations to fit
    ace_fit_params: dict
        dict with all fitting parameters for ACE1pack,
        to be updated with 

        * ``(energy|force|virial)_key`` (with ref_property_prefix)
        * ``ACE_fname``
        * e0 values
        * per-config E/F/V weight if it contains ``"weights": { "from_sigma": True }``

    run_dir: str or Path, default '.'
        path of directory to run in
    ref_property_prefix: str, default 'REF\_'
        string prefix added to atoms.info/arrays keys (energy, forces, virial, stress)
<<<<<<< HEAD
=======
    weight_from_sigma: bool, default False
        get per-config weights from each config's \*_sigma
>>>>>>> f9e390d4

    Returns
    -------
    ace_fit_params: Dict
        with updated energy/force/virial keys, e0 values, and optional config_type weights
    """

    assert isinstance(ref_property_prefix, str) and len(ref_property_prefix) > 0

    ace_fit_params = deepcopy(ace_fit_params)

    if "data" not in ace_fit_params:
        ace_fit_params["data"] = {}

    ace_fit_params["data"]["energy_key"] = f"{ref_property_prefix}energy"
    ace_fit_params["data"]["force_key"] = f"{ref_property_prefix}forces"
    ace_fit_params["data"]["virial_key"] = f"{ref_property_prefix}virial" # TODO is this correct?

    ace_filename = str(Path(run_dir) / (ACE_name + '.json'))
    if "ACE_fname" in ace_fit_params:
        warnings.warn(f"Overriding 'ACE_fname' in ace_fit_params '{ace_fit_params['ACE_fname']}' with '{ace_filename}'")
    ace_fit_params["ACE_fname"] = ace_filename

    _prepare_e0(ace_fit_params, fitting_configs, ref_property_prefix)

    from_sigma = ace_fit_params.get("weights", {}).get("from_sigma")
    if from_sigma is not None:
        del ace_fit_params["weights"]["from_sigma"]
        if from_sigma:
            ace_fit_params["weights"] = {}
            for at_i, at in enumerate(fitting_configs):
                at.info["pre_fit_config_type"] = at.info.get("config_type", "None")
                config_type = f"config_{at_i}"
                at.info["config_type"] = config_type
                ace_fit_params["weights"][config_type] = { "E": 1.0 / at.info.get("energy_sigma", 1.0),
                                                           "F": 1.0 / at.info.get("force_sigma", 1.0),
                                                           "V": 1.0 / at.info.get("virial_sigma", 1.0) }

    return ace_fit_params


def prepare_configs(fitting_configs, ref_property_prefix='REF_'):
    """Prepare configs before fitting. Currently only converts stress to virial."""

    # configs need to be in memory so they can be modified with stress -> virial, and safest to
    # have them as a list (rather than using ConfigSet.to_memory()) when passing to ase.io.write below
    fitting_configs = list(fitting_configs)

    # calculate virial from stress, since ASE uses stress but ace_fit.jl only knows about virial
    _stress_to_virial(fitting_configs, ref_property_prefix)

    return fitting_configs


def run_ace_fit(fitting_configs, ace_fit_params, skip_if_present=False, run_dir='.',
        ace_fit_command=None, dry_run=False,
        verbose=True, remote_info=None, remote_label=None, wait_for_results=True):
    """Runs ace_fit on a a set of fitting configs

    Parameters
    ----------
    fitting_configs: list(Atoms)
        set of configurations to fit
    ace_fit_params: dict
        dict with all fitting parameters for ACE1pack.
        Any file names (ACE, fitting configs) already present will be updated.
    skip_if_present: bool, default False
        skip fitting if output is already present
    run_dir: str or Path, default '.'
        directory to run in
    ace_fit_command: str, default None. 
        executable for ace_fit. 
        e.g. `julia $HOME/.julia/packages/ACE1pack/ChRvA/scripts/ace_fit.jl` or similar. 
        Alternatively set by WFL_ACE_FIT_COMMAND.
    dry_run: bool, default False
        do a dry run, which returns the matrix size, rather than the potential file path
    verbose: bool, default True
        print verbose output
    remote_info: dict or :class:`wfl.autoparallelize.remoteinfo.RemoteInfo`, or '_IGNORE' or None
        If present and not None and not '_IGNORE', RemoteInfo or dict with kwargs for RemoteInfo
        constructor which triggers running job in separately queued job on remote machine.  If None,
        will try to use env var WFL_EXPYRE_INFO used (see below). '_IGNORE' is for
        internal use, to ensure that remotely running job does not itself attempt to spawn another
        remotely running job.
    remote_label: str, default None
        label to use to match in WFL_EXPYRE_INFO
    wait_for_results: bool, default True
        wait for results of remotely executed job, otherwise return after starting job

    Returns
    -------
    ace_filename: Path of saved ACE json file (if not dry_run)
    OR
    size: (int, int) size of least-squares matrix (if dry_run)

    Environment Variables
    ---------------------
    WFL_EXPYRE_INFO: JSON dict or name of file containing JSON with kwargs for RemoteInfo
        contructor to be used to run fitting in separate queued job
    WFL_ACE_FIT_JULIA_THREADS: used to set JULIA_NUM_THREADS for ace_fit.jl, which will use julia multithreading (LSQ assembly)
    WFL_ACE_FIT_BLAS_THREADS: used by ace_fit.jl for number of threads to set for BLAS multithreading in ace_fit
    WFL_ACE_FIT_COMMAND: path to ace_fit.jl, e.g. "julia $HOME/.julia/packages/ACE1pack/ChRvA/scripts/ace_fit.jl".
    """
    run_dir = Path(run_dir)

    # make sure that it's a list, so it's easy to pickle for remote jobs, and safe
    # to pass to _write_fitting_configs which will pass it to ase.io.write
    assert isinstance(fitting_configs, list)

    ace_fit_params = deepcopy(ace_fit_params)
    # base path, without any suffix, as string (including run_dir, which is only known at runtime)
    ace_filename = Path(ace_fit_params["ACE_fname"])
    ace_file_base = str(ace_filename.parent / ace_filename.stem)

    # return early if fit calculations are done and output files are present and readable
    if skip_if_present:
        try:
            if dry_run:
                return _read_size(ace_file_base)

            _check_output_files(ace_filename)

            return ace_filename
        except (FileNotFoundError, json.decoder.JSONDecodeError):
            # continue below for actual size calculation or fitting
            pass

    if remote_info != '_IGNORE':
        remote_info = get_remote_info(remote_info, remote_label)

    if remote_info is not None and remote_info != '_IGNORE':
        input_files = remote_info.input_files.copy()
        output_files = remote_info.output_files.copy()

        # run dir will contain only things created by fitting, so it's safe to copy the
        # entire thing back as output
        output_files.append(str(run_dir))

        xpr = ExPyRe(name=remote_info.job_name, pre_run_commands=remote_info.pre_cmds, post_run_commands=remote_info.post_cmds,
                      env_vars=remote_info.env_vars, input_files=input_files, output_files=output_files, function=run_ace_fit,
                      kwargs= {'fitting_configs': fitting_configs, 'ace_fit_params': ace_fit_params,
                               'run_dir': run_dir, 'ace_fit_command': ace_fit_command,
                               'dry_run': dry_run, 'verbose': verbose, 'remote_info': '_IGNORE'})

        xpr.start(resources=remote_info.resources, system_name=remote_info.sys_name, header_extra=remote_info.header_extra,
                  exact_fit=remote_info.exact_fit, partial_node=remote_info.partial_node)

        if not wait_for_results:
            return None

        results, stdout, stderr = xpr.get_results(timeout=remote_info.timeout, check_interval=remote_info.check_interval)

        sys.stdout.write(stdout)
        sys.stderr.write(stderr)

        # no outputs to rename since everything should be in run_dir
        xpr.mark_processed()

        return results

    run_dir.mkdir(exist_ok=True, parents=True)

    _write_fitting_configs(fitting_configs, ace_fit_params, ace_file_base)

    ace_fit_params_filename = Path(ace_file_base).parent / ("fit_params_" + Path(ace_file_base).name + ".json")
    with open(ace_fit_params_filename, "w") as f:
        f.write(json.dumps(ace_fit_params, indent=4))

    if ace_fit_command is None:
        ace_fit_command = ace_fit_jl_path()

    orig_julia_num_threads = (os.environ.get('JULIA_NUM_THREADS', None))
    if 'WFL_ACE_FIT_JULIA_THREADS' in os.environ:
        os.environ['JULIA_NUM_THREADS'] = os.environ['WFL_ACE_FIT_JULIA_THREADS']


    cmd = f"{ace_fit_command} --params {ace_fit_params_filename} "
    if dry_run:
        cmd += "--dry-run "

    ace_fit_blas_threads= os.environ.get("WFL_ACE_FIT_BLAS_THREADS", None)
    if ace_fit_blas_threads is not None:
        cmd += f"--num-blas-threads {int(ace_fit_blas_threads)} "

    cmd +=  f"> {ace_file_base}.stdout 2> {ace_file_base}.stderr "

    if verbose:
        print('fitting command:\n', cmd)

    return _execute_fit_command(cmd, ace_file_base, ace_fit_params["ACE_fname"], dry_run)


def _write_fitting_configs(fitting_configs, use_params, ace_file_base):
    """
    Writes fitting configs to file and updates ace fitting parameters.
    Configurations and filename handled by Workflow overwrite any filename
    specified in parameters.

    Parameters:
    -----------
    fitting_configs: list(Atoms)
        configurations to fit to
    use_params: dict
        ACE fit parameters, will have input filename set based on where configs were written to
    ace_file_base: str
        base to all ACE-related files, used for saving fitting configs
    """

    if "data" not in use_params:
        use_params["data"] = {}

    fit_cfgs_fname = ace_file_base + "_fitting_database.extxyz"

    if "fname" in use_params["data"]:
        warnings.warn(f"Ignoring configs file '{use_params['data']['fname']}' in ace_fit_params, "
                      f"instead using configs passed in and saved to '{fit_cfgs_fname}'.")

    use_params["data"]["fname"] = fit_cfgs_fname
    ase.io.write(fit_cfgs_fname, fitting_configs)


def _read_size(ace_file_base):
    with open(ace_file_base + ".size") as fin:
        info = json.loads(fin.read())
    return info["lsq_matrix_shape"]


def _check_output_files(ace_filename):
    with open(ace_filename) as fin:
        if str(ace_filename).endswith('.json'):
            try:
                # check that it's valid JSON, although not necessarily valid ACE JSON
                _ = json.load(fin)
            except json.JSONDecodeError:
                raise ValueError(f'Cannot parse ACE JSON file {ace_filename}')
        else:
            raise ValueError(f'Cannot parse unknown suffix ACE file {ace_filename}')


def _execute_fit_command(cmd, ace_file_base, ACE_fname, dry_run):
    """runs actual ace_fit.jl script

    Parameters
    ----------
    cmd: str
        command to run
    ace_file_base: str
        path to ace files, without suffix, to use for stdou/stderr dry_run output
    ACE_fname: str
        name of ACE file that will be written, to use for checking
    dry_run: bool
        do a dry run (LSQ matrix sie only)
    """

    orig_julia_num_threads = (os.environ.get('JULIA_NUM_THREADS', None))
    if 'WFL_ACE_FIT_JULIA_THREADS' in os.environ:
        os.environ['JULIA_NUM_THREADS'] = os.environ['WFL_ACE_FIT_JULIA_THREADS']

    # this will raise an error if return status is not 0
    # we could also capture stdout and stderr here, but right now that's done by shell
    try:
        subprocess.run(cmd, shell=True, check=True)
    except subprocess.CalledProcessError as e:
        with open(ace_file_base + '.stdout') as fin:
            for l in fin:
                print('STDOUT', l, end='')

        with open(ace_file_base + '.stderr') as fin:
            for l in fin:
                print('STDERR', l, end='')

        print(f"Failure in calling ACE fitting script {cmd} with error code:", e.returncode)
        raise e

    # repeat output and error
    with open(ace_file_base + '.stdout') as fin:
        for l in fin:
            print('STDOUT', l, end='')

    with open(ace_file_base + '.stderr') as fin:
        for l in fin:
            print('STDERR', l, end='')

    if orig_julia_num_threads is not None:
        os.environ['JULIA_NUM_THREADS'] = orig_julia_num_threads
    else:
        try:
            del os.environ['JULIA_NUM_THREADS']
        except KeyError:
            pass

    if dry_run:
        return _read_size(ace_file_base)
    else:
        # run can fail without raising an exception in subprocess.run, at least make sure that
        # ACE files exist and are readable
        _check_output_files(ACE_fname)
        return Path(ACE_fname)


def _stress_to_virial(fitting_configs, ref_property_prefix):
    for at in fitting_configs:
        if ref_property_prefix + 'stress' in at.info:
            stress = at.info[ref_property_prefix + 'stress']
            if stress.shape == (6,):
                # Voigt 6-vector
                stress = voigt_6_to_full_3x3_stress(stress)

            at.info[ref_property_prefix + 'virial'] = np.array((-stress * at.get_volume()).ravel())


def _prepare_e0(ace_fit_params, fitting_configs, ref_property_prefix):

    isolated_atoms = [at for at in fitting_configs if len(at) == 1]
    if len(isolated_atoms) > 0 and "e0" in ace_fit_params:
        raise RuntimeError("Got e0 both in isolated atoms and in ace_fit_params")

    if len(isolated_atoms) > 0:
        e0 = {}
        for at in isolated_atoms:
            e0[str(at.symbols)] = at.info[f"{ref_property_prefix}energy"]
        ace_fit_params["e0"] = e0
    else:
        assert "e0" in ace_fit_params

    all_elements = set(list(itertools.chain(*[list(at.symbols) for at in fitting_configs])))
    assert all_elements.issubset(set(ace_fit_params["e0"].keys()))

    return e0<|MERGE_RESOLUTION|>--- conflicted
+++ resolved
@@ -51,15 +51,8 @@
         See :func:`wfl.fit.ace.prepare_params` for other parameters that will be set automatically.
     ace_fit_command: str, default None
         executable for ace_fit. 
-<<<<<<< HEAD
         e.g. ``julia $HOME/.julia/packages/ACE1pack/ChRvA/scripts/ace_fit.jl`` or similar. 
-        Alternatively set by WFL_ACE_FIT_COMMAND.
-=======
-        e.g. "julia $HOME/.julia/packages/ACE1pack/ChRvA/scripts/ace_fit.jl" or similar. 
-        Alternatively set by WFL_ACE_FIT_COMMAND.
-    weight_from_sigma: bool, default False
-        get per-config weights from each config's \*_sigma
->>>>>>> f9e390d4
+        Alternatively set by `WFL_ACE_FIT_COMMAND` env var.
     ref_property_prefix: str, default 'REF\_'
         string prefix added to atoms.info/arrays keys (energy, forces, virial, stress)
     skip_if_present: bool, default False
@@ -121,11 +114,6 @@
         path of directory to run in
     ref_property_prefix: str, default 'REF\_'
         string prefix added to atoms.info/arrays keys (energy, forces, virial, stress)
-<<<<<<< HEAD
-=======
-    weight_from_sigma: bool, default False
-        get per-config weights from each config's \*_sigma
->>>>>>> f9e390d4
 
     Returns
     -------
